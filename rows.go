--- conflicted
+++ resolved
@@ -37,7 +37,6 @@
 	Type   CellType
 }
 
-<<<<<<< HEAD
 type CellType string
 
 const (
@@ -46,11 +45,10 @@
 	TypeDateTime  CellType = "datetime"
 	TypeBoolean   CellType = "boolean"
 )
-=======
+
 func (c Cell) ColumnIndex() int {
 	return asIndex(c.Column)
 }
->>>>>>> ded83710
 
 // getCellValue interrogates a raw cell to get a textual representation of the cell's contents.
 // Numerical values are returned in their string format.
